"""Neural Cherche evaluation module for BEIR datasets."""

from __future__ import annotations

import random
from collections import defaultdict


def add_duplicates(queries: list[str], scores: list[list[dict]]) -> list:
    """Add back duplicates scores to the set of candidates.

    Parameters
    ----------
    queries
        List of queries.
    scores
        Scores of the retrieval model.

    """
    query_counts = defaultdict(int)
    for query in queries:
        query_counts[query] += 1

    query_to_result = {}
    for i, query in enumerate(iterable=queries):
        if query not in query_to_result:
            query_to_result[query] = scores[i]

    duplicated_scores = []
    for query in queries:
        if query in query_to_result:
            duplicated_scores.append(query_to_result[query])

    return duplicated_scores


def load_beir(dataset_name: str, split: str = "test") -> tuple[list, list, dict]:
    """Load BEIR dataset.

    Parameters
    ----------
    dataset_name
        Name of the beir dataset.
    split
        Split to load.

    Examples
    --------
    >>> from pylate import evaluation

    >>> documents, queries, qrels = evaluation.load_beir(
    ...     "scifact",
    ...     split="test",
    ... )

    >>> len(documents)
    5183

    >>> len(queries)
    300

    >>> len(qrels)
    300

    """
    from beir import util
    from beir.datasets.data_loader import GenericDataLoader

    data_path = util.download_and_unzip(
        url=f"https://public.ukp.informatik.tu-darmstadt.de/thakur/BEIR/datasets/{dataset_name}.zip",
        out_dir="./evaluation_datasets/",
    )

    documents, queries, qrels = GenericDataLoader(data_folder=data_path).load(
        split=split
    )

    documents = [
        {
            "id": document_id,
            "text": f"{document['title']} {document['text']}".strip()
            if "title" in document
            else document["text"].strip(),
        }
        for document_id, document in documents.items()
    ]

    return documents, queries, qrels


def get_beir_triples(
    documents: list,
    queries: list[str],
    qrels: dict,
) -> list:
    """Build BEIR triples.

    Parameters
    ----------
    documents
        Documents.
    queries
        Queries.
    qrels:
        Dict with relevant documents for each query.

    Examples
    --------
    >>> from pylate import evaluation

    >>> documents, queries, qrels = evaluation.load_beir(
    ...     "scifact",
    ...     split="test",
    ... )

    >>> triples = evaluation.get_beir_triples(
    ...     documents=documents,
    ...     queries=queries,
    ...     qrels=qrels
    ... )

    >>> len(triples)
    339

    """

    mapping_documents = {document["id"]: document["text"] for document in documents}

    X = []
    for query, query_documents in zip(queries, qrels.values()):
        for query_document in list(query_documents.keys()):
            # Building triples, query, positive document, random negative document
            X.append(
                (
                    query,
                    mapping_documents[query_document],
                    random.choice(seq=list(mapping_documents.values())),
                )
            )
    return X


def evaluate(
    scores: list[list[dict]],
    qrels: dict,
    queries: list[str],
    metrics: list | None = None,
) -> dict[str, float]:
    """Evaluate candidates matches.

    Parameters
    ----------
    scores
<<<<<<< HEAD
        Scores of the retrieval model.
=======
        Scores.
>>>>>>> 30fc0028
    qrels
        Qrels.
    queries
        index of queries of qrels.
    metrics
        Metrics to compute.

    Examples
    --------
    >>> from pylate import evaluation

    >>> scores = [
    ...     [{"id": "1", "score": 0.9}, {"id": "2", "score": 0.8}],
    ...     [{"id": "3", "score": 0.7}, {"id": "4", "score": 0.6}],
    ... ]

    >>> qrels = {
    ...     "query1": {"1": True, "2": True},
    ...     "query2": {"3": True, "4": True},
    ... }

    >>> queries = ["query1", "query2"]

    >>> results = evaluation.evaluate(
    ...     scores=scores,
    ...     qrels=qrels,
    ...     queries=queries,
    ...     metrics=["ndcg@10", "hits@1"],
    ... )

    """
    from ranx import Qrels, Run, evaluate

    if len(queries) > len(scores):
        scores = add_duplicates(queries=queries, scores=scores)

    qrels = Qrels(qrels=qrels)

    run_dict = {
        query: {
            match["id"]: match["score"]
            for rank, match in enumerate(iterable=query_matches)
        }
        for query, query_matches in zip(queries, scores)
    }

    run = Run(run=run_dict)

    if not metrics:
        metrics = ["ndcg@10"] + [f"hits@{k}" for k in [1, 2, 3, 4, 5, 10]]

    return evaluate(
        qrels=qrels,
        run=run,
        metrics=metrics,
        make_comparable=True,
    )<|MERGE_RESOLUTION|>--- conflicted
+++ resolved
@@ -151,11 +151,7 @@
     Parameters
     ----------
     scores
-<<<<<<< HEAD
         Scores of the retrieval model.
-=======
-        Scores.
->>>>>>> 30fc0028
     qrels
         Qrels.
     queries
