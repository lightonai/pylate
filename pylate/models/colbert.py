from __future__ import annotations

import copy
import json
import logging
import math
import os
import string
from typing import Iterable, Literal, Optional

import numpy as np
import torch
from numpy import ndarray
from scipy.cluster import hierarchy
from sentence_transformers import SentenceTransformer
from sentence_transformers.models import Dense as DenseSentenceTransformer
from sentence_transformers.models import Transformer
from sentence_transformers.quantization import quantize_embeddings
from sentence_transformers.util import batch_to_device, load_file_path
from torch import nn
from tqdm.autonotebook import trange
from transformers.utils import cached_file

from ..hf_hub.model_card import PylateModelCardData
from ..scores import SimilarityFunction
from ..utils import _start_multi_process_pool
from .Dense import Dense

logger = logging.getLogger(__name__)


__version__ = "3.0.0"
__MODEL_HUB_ORGANIZATION__ = "sentence-transformers"


class ColBERT(SentenceTransformer):
    """
    Loads or creates a ColBERT model that can be used to map sentences / text to multi-vectors embeddings.

    Parameters
    ----------
    model_name_or_path
        If it is a filepath on disc, it loads the model from that path. If it is not a path, it first tries to download
        a pre-trained SentenceTransformer model. If that fails, tries to construct a model from the Hugging Face Hub
        with that name.
    modules
        A list of torch Modules that should be called sequentially, can be used to create custom SentenceTransformer
        models from scratch.
    device
        Device (like "cuda", "cpu", "mps", "npu") that should be used for computation. If None, checks if a GPU
        can be used.
    prompts
        A dictionary with prompts for the model. The key is the prompt name, the value is the prompt text. The prompt
        text will be prepended before any text to encode. For example:
        `{"query": "query: ", "passage": "passage: "}` or `{"clustering": "Identify the main category based on the
        titles in "}`.
    default_prompt_name
        The name of the prompt that should be used by default. If not set, no prompt will be applied.
    similarity_fn_name
        The name of the similarity function to use. Valid options are "cosine", "dot", "euclidean", and "manhattan".
        If not set, it is automatically set to "cosine" if `similarity` or `similarity_pairwise` are called while
        `model.similarity_fn_name` is still `None`.
    cache_folder
        Path to store models. Can also be set by the SENTENCE_TRANSFORMERS_HOME environment variable.
    trust_remote_code
        Whether or not to allow for custom models defined on the Hub in their own modeling files. This option should
        only be set to True for repositories you trust and in which you have read the code, as it will execute code
        present on the Hub on your local machine.
    revision
        The specific model version to use. It can be a branch name, a tag name, or a commit id, for a stored model on
        Hugging Face.
    local_files_only
        Whether or not to only look at local files (i.e., do not try to download the model).
    token
        Hugging Face authentication token to download private models.
    use_auth_token
        Deprecated argument. Please use `token` instead.
    truncate_dim
        The dimension to truncate sentence embeddings to. `None` does no truncation. Truncation is only applicable
        during inference when :meth:`SentenceTransformer.encode` is called.
    embedding_size
        The output size of the projection layer. Default to 128.
    query_prefix
        Prefix to add to the queries.
    document_prefix
        Prefix to add to the documents.
    add_special_tokens
        Add the prefix to the inputs.
    truncation
        Truncate the inputs to the encoder max lengths or use sliding window encoding.
    query_length
        The length of the query to truncate/pad to with mask tokens. If set, will override the config value. Default to 32.
    document_length
        The max length of the document to truncate. If set, will override the config value. Default to 180.
    do_query_expansion
        Whether to do query expansion. If True, will pad the query to the `query_length` with mask tokens. Default to True.
    attend_to_expansion_tokens
        Whether to attend to the expansion tokens in the attention layers model. If False, the original tokens will
        not only attend to the expansion tokens, only the expansion tokens will attend to the original tokens. Default
        is False (as in the original ColBERT codebase).
    skiplist_words
        A list of words to skip from the documents scoring (note that these tokens are used for encoding and are only skipped during the scoring). Default is the list of string.punctuation.
    model_kwargs : dict, optional
        Additional model configuration parameters to be passed to the Huggingface Transformers model. Particularly
        useful options are:

        - ``torch_dtype``: Override the default `torch.dtype` and load the model under a specific `dtype`. The
            different options are:

                1. ``torch.float16``, ``torch.bfloat16`` or ``torch.float``: load in a specified ``dtype``,
                ignoring the model's ``config.torch_dtype`` if one exists. If not specified - the model will get
                loaded in ``torch.float`` (fp32).

                2. ``"auto"`` - A ``torch_dtype`` entry in the ``config.json`` file of the model will be attempted
                to be used. If this entry isn't found then next check the ``dtype`` of the first weight in the
                checkpoint that's of a floating point type and use that as ``dtype``. This will load the model using
                the ``dtype`` it was saved in at the end of the training. It can't be used as an indicator of how the
                model was trained. Since it could be trained in one of half precision dtypes, but saved in fp32.
        - ``attn_implementation``: The attention implementation to use in the model (if relevant). Can be any of
            `"eager"` (manual implementation of the attention), `"sdpa"` (using `F.scaled_dot_product_attention
            <https://pytorch.org/docs/master/generated/torch.nn.functional.scaled_dot_product_attention.html>`_),
            or `"flash_attention_2"` (using `Dao-AILab/flash-attention
            <https://github.com/Dao-AILab/flash-attention>`_). By default, if available, SDPA will be used for
            torch>=2.1.1. The default is otherwise the manual `"eager"` implementation.

        See the `PreTrainedModel.from_pretrained
        <https://huggingface.co/docs/transformers/en/main_classes/model#transformers.PreTrainedModel.from_pretrained>`_
        documentation for more details.
    tokenizer_kwargs
        Additional tokenizer configuration parameters to be passed to the Huggingface Transformers tokenizer. See the
        `AutoTokenizer.from_pretrained
        <https://huggingface.co/docs/transformers/en/model_doc/auto#transformers.AutoTokenizer.from_pretrained>`_
        documentation for more details.
    config_kwargs
        Additional model configuration parameters to be passed to the Huggingface Transformers config. See the
        `AutoConfig.from_pretrained
        <https://huggingface.co/docs/transformers/en/model_doc/auto#transformers.AutoConfig.from_pretrained>`_
        documentation for more details.
    model_card_data
        A model card data object that contains information about the model. This is used to generate a model card when
        saving the model. If not set, a default model card data object is created.

    Examples
    --------
    >>> from pylate import models

    >>> model = models.ColBERT(
    ...     model_name_or_path="sentence-transformers/all-MiniLM-L6-v2",
    ...     device="cpu",
    ... )

    >>> embeddings = model.encode("Hello, how are you?")
    >>> assert isinstance(embeddings, np.ndarray)

    >>> embeddings = model.encode([
    ...     "Hello, how are you?",
    ...     "How is the weather today?"
    ... ])

    >>> assert len(embeddings) == 2
    >>> assert isinstance(embeddings[0], np.ndarray)
    >>> assert isinstance(embeddings[1], np.ndarray)

    >>> embeddings = model.encode([
    ...     [
    ...         "Hello, how are you?",
    ...         "How is the weather today?"
    ...     ],
    ...     [
    ...         "Hello, how are you?",
    ...         "How is the weather today?"
    ...     ],
    ... ])

    >>> assert len(embeddings) == 2

    >>> model.save_pretrained("test-model")

    >>> model = models.ColBERT("test-model")

    >>> embeddings = model.encode([
    ...     "Hello, how are you?",
    ...     "How is the weather today?"
    ... ])

    >>> assert len(embeddings) == 2
    >>> assert isinstance(embeddings[0], np.ndarray)
    >>> assert isinstance(embeddings[1], np.ndarray)

    """

    def __init__(
        self,
        model_name_or_path: str | None = None,
        modules: Optional[Iterable[nn.Module]] = None,
        device: str | None = None,
        prompts: dict[str, str] | None = None,
        default_prompt_name: str | None = None,
        similarity_fn_name: Optional[str | SimilarityFunction] = None,
        cache_folder: str | None = None,
        trust_remote_code: bool = False,
        revision: str | None = None,
        local_files_only: bool = False,
        token: bool | str | None = None,
        use_auth_token: bool | str | None = None,
        truncate_dim: int | None = None,
        embedding_size: int | None = None,
        bias: bool = False,
        query_prefix: str | None = None,
        document_prefix: str | None = None,
        add_special_tokens: bool = True,
        truncation: bool = True,
        query_length: int | None = None,
        document_length: int | None = None,
        do_query_expansion: bool | None = None,
        attend_to_expansion_tokens: bool | None = None,
        skiplist_words: list[str] | None = None,
        model_kwargs: dict | None = None,
        tokenizer_kwargs: dict | None = None,
        config_kwargs: dict | None = None,
        model_card_data: PylateModelCardData | None = None,
    ) -> None:
        self.query_prefix = query_prefix
        self.document_prefix = document_prefix
        self.query_length = query_length
        self.document_length = document_length
        self.do_query_expansion = do_query_expansion
        self.attend_to_expansion_tokens = attend_to_expansion_tokens
        self.skiplist_words = skiplist_words
        model_card_data = model_card_data or PylateModelCardData()
        if similarity_fn_name is None:
            similarity_fn_name = "MaxSim"

        super(ColBERT, self).__init__(
            model_name_or_path=model_name_or_path,
            modules=modules,
            device=device,
            prompts=prompts,
            default_prompt_name=default_prompt_name,
            similarity_fn_name=similarity_fn_name,
            cache_folder=cache_folder,
            trust_remote_code=trust_remote_code,
            revision=revision,
            local_files_only=local_files_only,
            token=token,
            use_auth_token=use_auth_token,
            truncate_dim=truncate_dim,
            model_kwargs=model_kwargs,
            tokenizer_kwargs=tokenizer_kwargs,
            config_kwargs=config_kwargs,
            model_card_data=model_card_data,
        )
        hidden_size = self[0].get_word_embedding_dimension()

        # Add a linear projection layer to the model in order to project the embeddings to the desired size.
        if len(self) < 2:
            # If the model is a stanford-nlp ColBERT, load the weights of the dense layer
            if (
                self[0].auto_model.config.architectures is not None
                and self[0].auto_model.config.architectures[0] == "HF_ColBERT"
            ):
                self.append(
                    Dense.from_stanford_weights(
                        model_name_or_path,
                        cache_folder,
                        revision,
                        local_files_only,
                        token,
                        use_auth_token,
                    )
                )
                logger.info("Loaded the weights from Stanford NLP model.")
                try:
                    metadata = cached_file(
                        model_name_or_path,
                        filename="artifact.metadata",
                        cache_dir=cache_folder,
                        revision=revision,
                        local_files_only=local_files_only,
                        token=token,
                        use_auth_token=use_auth_token,
                    )
                    with open(metadata, "r") as f:
                        metadata = json.load(f)
                        # If the user do not override the values, read from config file
                        meta_query_token_id = metadata.get("query_token_id", None)
                        if self.query_prefix is None and meta_query_token_id:
                            self.query_prefix = meta_query_token_id

                        meta_doc_token_id = metadata.get("doc_token_id", None)
                        if self.document_prefix is None and meta_doc_token_id:
                            self.document_prefix = meta_doc_token_id

                        meta_query_maxlen = metadata.get("query_maxlen", None)
                        if self.query_length is None and meta_query_maxlen:
                            self.query_length = meta_query_maxlen

                        meta_doc_maxlen = metadata.get("doc_maxlen", None)
                        if self.document_length is None and meta_doc_maxlen:
                            self.document_length = meta_doc_maxlen

                        meta_attend_to_mask_tokens = metadata.get(
                            "attend_to_mask_tokens", None
                        )
                        if (
                            self.attend_to_expansion_tokens is None
                            and meta_attend_to_mask_tokens
                        ):
                            self.attend_to_expansion_tokens = meta_attend_to_mask_tokens

                    logger.info("Loaded the configuration from Stanford NLP model.")
                except EnvironmentError:
                    if self.query_prefix is None:
                        self.query_prefix = "[unused0]"
                    if self.document_prefix is None:
                        self.document_prefix = "[unused1]"
                    # We do not set the query/doc length as they'll be set to the default values afterwards. We do it for prefixes as the default from stanford is different from ours
                    logger.warning(
                        "Could not load the configuration file from Stanford NLP model, using default values."
                    )
            else:
                # Add a linear projection layer to the model in order to project the embeddings to the desired size
                embedding_size = embedding_size or 128

                logger.info(
                    f"The checkpoint does not contain a linear projection layer. Adding one with output dimensions ({hidden_size}, {embedding_size})."
                )
                self.append(
                    Dense(
                        in_features=hidden_size, out_features=embedding_size, bias=bias
                    )
                )
                logger.info("Created a PyLate model from base encoder.")
        # Convert ST dense layers to PyLate dense layers
        for i in range(1, len(self)):
            if not isinstance(self[i], Dense):
                self[i] = Dense.from_sentence_transformers(dense=self[i])
        # If the user defined an output dimension and the last linear dimension is not the same, add a dense layer
        if embedding_size is not None and self[-1].out_features != embedding_size:
            logger.warning(
                f"The checkpoint contains a final projection layer with output dimension ({self[-1].in_features}, {self[-1].out_features}). Adding a dense layer with output dimensions ({self[-1].out_features}, {embedding_size})."
            )
            self.append(
                Dense(
                    in_features=self[-1].out_features,
                    out_features=embedding_size,
                    bias=bias,
                )
            )

        # Ensure all tensors in the model are of the same dtype as the first tensor
        try:
            dtype = next(self.parameters()).dtype
            self.to(dtype)
        except StopIteration:
            pass

        self.to(device)
        self.is_hpu_graph_enabled = False
        # Override the configuration values with the provided arguments, if any. If not set and values have not been read from configs, set to default values.
        self.query_prefix = (
            query_prefix if query_prefix is not None else self.query_prefix or "[Q] "
        )
        self.document_prefix = (
            document_prefix
            if document_prefix is not None
            else self.document_prefix or "[D] "
        )

        # Try adding the prefixes to the tokenizer. We call resize_token_embeddings twice to ensure the tokens are added only if resize_token_embeddings works. There should be a better way to do this.
        try:
            self._first_module().auto_model.resize_token_embeddings(len(self.tokenizer))
            self.tokenizer.add_tokens([self.query_prefix, self.document_prefix])
            self._first_module().auto_model.resize_token_embeddings(len(self.tokenizer))
        except NotImplementedError:
            logger.warning(
                "The tokenizer does not support resizing the token embeddings, the prefixes token have not been added to vocabulary."
            )

        self.document_prefix_id = self.tokenizer.convert_tokens_to_ids(
            self.document_prefix
        )

        # Set the query prefix ID using the tokenizer.
        self.query_prefix_id = self.tokenizer.convert_tokens_to_ids(self.query_prefix)

        # Set the padding token ID
        # If it is a MLM model, use the MASK token
        if self.tokenizer.mask_token_id is not None:
            self.tokenizer.pad_token_id = self.tokenizer.mask_token_id
        # If it's a LLM, use the EOS token
        elif self.tokenizer.eos_token_id is not None:
            self.tokenizer.pad_token_id = self.tokenizer.eos_token_id
        elif self.tokenizer.pad_token_id is not None:
            logger.warning(
                "Could not find either a MASK token or EOS token to use for padding token in query expansion, using the default padding token."
            )
        else:
            raise NotImplementedError(
                "The model does not have a MASK token or EOS token to be used as the padding token for query expansion and does not have a pad token set."
            )

        self.document_length = (
            document_length
            if document_length is not None
            else self.document_length or 180
        )

        self.query_length = (
            query_length if query_length is not None else self.query_length or 32
        )

        self.skiplist_words = (
            skiplist_words
            if skiplist_words is not None
            else self.skiplist_words or list(string.punctuation)
        )

        # Convert skiplist words to their corresponding token IDs.
        self.skiplist = [
            self.tokenizer.convert_tokens_to_ids(word) for word in self.skiplist_words
        ]

        self.do_query_expansion = (
            do_query_expansion
            if do_query_expansion is not None
            else self.do_query_expansion
            if self.do_query_expansion is not None
            else True
        )

        self.attend_to_expansion_tokens = (
            attend_to_expansion_tokens
            if attend_to_expansion_tokens is not None
            else self.attend_to_expansion_tokens
            if self.attend_to_expansion_tokens is not None
            else False
        )
        # If we do not do query expansion, we do not attend to the expansion tokens
        if not self.do_query_expansion:
            self.attend_to_expansion_tokens = False

    @staticmethod
    def load(input_path) -> "ColBERT":
        return ColBERT(model_name_or_path=input_path)

    def __len__(self) -> int:
        return len(self._modules)

    @staticmethod
    def insert_prefix_token(input_ids: torch.Tensor, prefix_id: int) -> torch.Tensor:
        """Inserts a prefix token at the beginning of each sequence in the input tensor."""
        prefix_tensor = torch.full(
            size=(input_ids.size(dim=0), 1),
            fill_value=prefix_id,
            dtype=input_ids.dtype,
            device=input_ids.device,
        )

        return torch.cat(
            tensors=[input_ids[:, :1], prefix_tensor, input_ids[:, 1:]], dim=1
        )

    def encode(
        self,
        sentences: str | list[str],
        prompt_name: str | None = None,
        prompt: str | None = None,
        batch_size: int = 32,
        show_progress_bar: bool = None,
        precision: Literal["float32", "int8", "uint8", "binary", "ubinary"] = "float32",
        convert_to_numpy: bool = True,
        convert_to_tensor: bool = False,
        padding: bool = False,
        device: str = None,
        normalize_embeddings: bool = True,
        is_query: bool = True,
        pool_factor: int = 1,
        protected_tokens: int = 1,
    ) -> list[torch.Tensor] | ndarray | torch.Tensor:
        """
        Computes sentence embeddings.

        Parameters
        ----------
        sentences
            The sentences to embed.
        prompt_name
            The name of the prompt to use for encoding. Must be a key in the `prompts` dictionary, which is either set in
            the constructor or loaded from the model configuration. For example, if `prompt_name` is "query" and the
            `prompts` is {"query": "query: ", ...}, then the sentence "What is the capital of France?" will be encoded as
            "query: What is the capital of France?" because the sentence is appended to the prompt. If `prompt` is also
            set, this argument is ignored. Defaults to None.
        prompt
            The prompt to use for encoding. For example, if the prompt is "query: ", then the sentence "What is the capital
            of France?" will be encoded as "query: What is the capital of France?" because the sentence is appended to the
            prompt. If `prompt` is set, `prompt_name` is ignored. Defaults to None.
        batch_size
            The batch size used for the computation. Defaults to 32.
        show_progress_bar
            Whether to output a progress bar when encoding sentences. Defaults to None.
        precision
            The precision to use for the embeddings. Can be "float32", "int8", "uint8", "binary", or "ubinary". All
            non-float32 precisions are quantized embeddings. Quantized embeddings are smaller in size and faster to compute,
            but may have lower accuracy. They are useful for reducing the size of the embeddings of a corpus for semantic
            search, among other tasks. Defaults to "float32".
        convert_to_numpy
            Whether the output should be a list of numpy vectors. If False, it is a list of PyTorch tensors. Defaults to True.
        convert_to_tensor
            Whether the output should be one large tensor. Overwrites `convert_to_numpy`. Defaults to False.
        padding
            Padding strategy to use. If True, pads all sequences to the maximum length in the batch. If False, no padding is
            applied. Defaults to False.
        device
            Which :class:`torch.device` to use for the computation. Defaults to None.
        normalize_embeddings
            Whether to normalize returned vectors to have length 1. In that case, the faster dot-product (util.dot_score)
            instead of cosine similarity can be used. Defaults to False.
        is_query
            Whether the input sentences are queries. If True, the query prefix is added to the input sentences and the
            sequence is padded; otherwise, the document prefix is added and the sequence is not padded. Defaults to True.
        pool_factor
            The factor by which to pool the document embeddings, resulting in 1/pool_factor of the original tokens. If set
            to 1, no pooling is done; if set to 2, 50% of the tokens are kept; if set to 3, 33%, and so on. Defaults to 1.
        protected_tokens
            The number of tokens at the beginning of the sequence that should not be pooled. Defaults to 1 (CLS token).

        """
        if isinstance(sentences, list):
            # If we have a list of list of sentences, we encode each list separately.
            if isinstance(sentences[0], list):
                embeddings = []

                for batch in sentences:
                    batch_embeddings = self.encode(
                        sentences=batch,
                        prompt_name=prompt_name,
                        prompt=prompt,
                        batch_size=batch_size,
                        show_progress_bar=show_progress_bar,
                        precision=precision,
                        convert_to_numpy=convert_to_numpy,
                        convert_to_tensor=convert_to_tensor,
                        padding=padding,
                        device=device,
                        normalize_embeddings=normalize_embeddings,
                        is_query=is_query,
                        pool_factor=pool_factor,
                        protected_tokens=protected_tokens,
                    )

                    batch_embeddings = (
                        torch.stack(batch_embeddings)
                        if convert_to_tensor
                        else batch_embeddings
                    )

                    embeddings.append(batch_embeddings)

                return embeddings

        if self.device.type == "hpu" and not self.is_hpu_graph_enabled:
            import habana_frameworks.torch as ht

            ht.hpu.wrap_in_hpu_graph(self, disable_tensor_cache=True)
            self.is_hpu_graph_enabled = True

        self.eval()
        if show_progress_bar is None:
            show_progress_bar = (
                logger.getEffectiveLevel() == logging.INFO
                or logger.getEffectiveLevel() == logging.DEBUG
            )

        # Convert to tensor takes precedence over convert to numpy
        if not convert_to_numpy:
            convert_to_tensor = True
        convert_to_numpy = not convert_to_tensor

        # TODO: We cannot convert to tensor/numpy for token embeddings as they are not the same size
        # if output_value != "sentence_embedding":
        # convert_to_tensor = False
        # convert_to_numpy = False

        input_was_string = False
        if isinstance(sentences, str) or not hasattr(sentences, "__len__"):
            sentences = [sentences]
            input_was_string = True

        if prompt is not None and prompt_name is not None:
            logger.warning(
                "Provide either a `prompt` or a `prompt_name`, not both. "
                "Ignoring the `prompt_name` in favor of the provided `prompt`."
            )

        elif prompt is None:
            if prompt_name is not None:
                prompt = self.prompts.get(prompt_name)
                if prompt is None:
                    raise ValueError(
                        f"Prompt name '{prompt_name}' not found in the configured prompts dictionary. "
                        f"Available keys are: {list(self.prompts.keys())!r}."
                    )
            else:
                prompt = self.prompts.get(self.default_prompt_name)

        extra_features = {}
        if prompt is not None:
            sentences = [prompt + sentence for sentence in sentences]

            # Some models require removing the prompt before pooling (e.g. Instructor, Grit).
            # Tracking the prompt length allow us to remove the prompt during pooling.
            tokenized_prompt = self.tokenize([prompt])
            if "input_ids" in tokenized_prompt:
                extra_features["prompt_length"] = (
                    tokenized_prompt["input_ids"].shape[-1] - 1
                )

        if device is None:
            device = self.device

        self.to(device)

        all_embeddings = []
        length_sorted_idx = np.argsort([-self._text_length(sen) for sen in sentences])
        sentences_sorted = [sentences[int(idx)] for idx in length_sorted_idx]

        for start_index in trange(
            0,
            len(sentences),
            batch_size,
            desc=f"Encoding queries (bs={batch_size})"
            if is_query
            else f"Encoding documents (bs={batch_size})",
            disable=not show_progress_bar,
        ):
            sentences_batch = sentences_sorted[start_index : start_index + batch_size]
            features = self.tokenize(texts=sentences_batch, is_query=is_query)

            if self.device.type == "hpu":
                if "input_ids" in features:
                    curr_tokenize_len = features["input_ids"].shape

                    additional_pad_len = (
                        2 ** math.ceil(math.log2(curr_tokenize_len[1]))
                        - curr_tokenize_len[1]
                    )

                    features["input_ids"] = torch.cat(
                        tensors=(
                            features["input_ids"],
                            torch.ones(
                                size=(curr_tokenize_len[0], additional_pad_len),
                                dtype=torch.int8,
                            ),
                        ),
                        dim=-1,
                    )

                    features["attention_mask"] = torch.cat(
                        tensors=(
                            features["attention_mask"],
                            torch.zeros(
                                size=(curr_tokenize_len[0], additional_pad_len),
                                dtype=torch.int8,
                            ),
                        ),
                        dim=-1,
                    )

                    if "token_type_ids" in features:
                        features["token_type_ids"] = torch.cat(
                            tensors=(
                                features["token_type_ids"],
                                torch.zeros(
                                    size=(curr_tokenize_len[0], additional_pad_len),
                                    dtype=torch.int8,
                                ),
                            ),
                            dim=-1,
                        )

            features = batch_to_device(batch=features, target_device=device)
            features.update(extra_features)

            with torch.no_grad():
                # TODO: add the truncate/sliding window logic here
                out_features = self.forward(input=features)
                if self.device.type == "hpu":
                    out_features = copy.deepcopy(out_features)

                if not is_query:
                    # Compute the mask for the skiplist (punctuation symbols)
                    skiplist_mask = self.skiplist_mask(
                        input_ids=features["input_ids"], skiplist=self.skiplist
                    )
                    masks = torch.logical_and(
                        input=skiplist_mask, other=out_features["attention_mask"]
                    )
                else:
                    if self.do_query_expansion:
                        # We keep all tokens in the query (no skiplist) and we do not want to prune expansion tokens in queries even if we do not attend to them in attention layers
                        masks = torch.ones_like(
                            input=out_features["input_ids"], dtype=torch.bool
                        )
                    else:
                        # We only keep the original tokens and prune padding tokens
                        masks = out_features["attention_mask"].bool()

                embeddings = []
                for (
                    token_embedding,
                    mask,
                ) in zip(out_features["token_embeddings"], masks):
                    token_embedding = (
                        torch.nn.functional.normalize(
                            input=token_embedding[mask], p=2, dim=1
                        )
                        if normalize_embeddings
                        else token_embedding[mask]
                    )
                    embeddings.append(token_embedding)

                # Pool factor must be greater than 1: keeping 1 over pool_factor tokens embeddings.
                if pool_factor > 1 and not is_query:
                    embeddings = self.pool_embeddings_hierarchical(
                        documents_embeddings=embeddings,
                        pool_factor=pool_factor,
                        protected_tokens=protected_tokens,
                    )

                # fixes for #522 and #487 to avoid oom problems on gpu with large datasets
                if convert_to_numpy:
                    embeddings = [embedding.cpu() for embedding in embeddings]

                all_embeddings.extend(embeddings)

        # Pad the embeddings to the same length. Documents can have different lengths while queries are already padded (when using query expansion, else requires padding as well).
        if padding:
            all_embeddings = torch.nn.utils.rnn.pad_sequence(
                sequences=all_embeddings, batch_first=True, padding_value=0
            )

            # Create a list of tensors.
            all_embeddings = torch.split(
                tensor=all_embeddings, split_size_or_sections=1, dim=0
            )

        all_embeddings = [all_embeddings[idx] for idx in np.argsort(length_sorted_idx)]

        if precision and precision != "float32":
            all_embeddings = quantize_embeddings(
                embeddings=all_embeddings, precision=precision
            )

        # Return a list of arrays instead of single contiguous array since documents can have different lengths.
        if convert_to_tensor:
            if not len(all_embeddings):
                return torch.tensor()

            if isinstance(all_embeddings, np.ndarray):
                all_embeddings = [
                    torch.from_numpy(ndarray=embedding) for embedding in all_embeddings
                ]

        elif convert_to_numpy:
            bloat = all_embeddings[0].dtype == torch.bfloat16
            all_embeddings = [
                embedding.float().numpy() if bloat else embedding.numpy()
                for embedding in all_embeddings
            ]

        return all_embeddings[0] if input_was_string else all_embeddings

    def pool_embeddings_hierarchical(
        self,
        documents_embeddings: list[torch.Tensor],
        pool_factor: int = 1,
        protected_tokens: int = 1,
    ) -> list[torch.Tensor]:
        """
        Pools the embeddings hierarchically by clustering and averaging them.

        Parameters
        ----------
<<<<<<< HEAD
        documents_embeddings
=======
        document_embeddings
>>>>>>> 30fc0028
            A list of embeddings for each document.
        pool_factor
            Factor to determine the number of clusters. Defaults to 1.
        protected_tokens
            Number of tokens to protect from pooling at the start of each document. Defaults to 1.

        Returns
        -------
            A list of pooled embeddings for each document.
        """
        device = torch.device(device="cuda" if torch.cuda.is_available() else "cpu")
        pooled_embeddings = []

        for document_embeddings in documents_embeddings:
            document_embeddings = document_embeddings.to(device=device)

            # Separate protected tokens from the rest
            protected_embeddings = document_embeddings[:protected_tokens]
            embeddings_to_pool = document_embeddings[protected_tokens:]

            # Compute cosine similarity and convert to distance matrix
            cosine_similarities = torch.mm(
                input=embeddings_to_pool, mat2=embeddings_to_pool.t()
            )
            distance_matrix = 1 - cosine_similarities.cpu().numpy()

            # Perform hierarchical clustering using Ward's method
            clusters = hierarchy.linkage(distance_matrix, method="ward")
            num_embeddings = len(embeddings_to_pool)

            # Determine the number of clusters based on pool_factor
            num_clusters = max(num_embeddings // pool_factor, 1)
            cluster_labels = hierarchy.fcluster(
                clusters, t=num_clusters, criterion="maxclust"
            )

            # Pool embeddings within each cluster
            pooled_document_embeddings = []
            for cluster_id in range(1, num_clusters + 1):
                cluster_indices = torch.where(
                    condition=torch.tensor(
                        data=cluster_labels == cluster_id, device=device
                    )
                )[0]
                if cluster_indices.numel() > 0:
                    cluster_embedding = embeddings_to_pool[cluster_indices].mean(dim=0)
                    pooled_document_embeddings.append(cluster_embedding)

            # Re-append protected embeddings
            pooled_document_embeddings.extend(protected_embeddings)
            pooled_embeddings.append(torch.stack(tensors=pooled_document_embeddings))

        return pooled_embeddings

    @property
    def similarity_fn_name(self) -> Literal["MaxSim"]:
        """Return the name of the similarity function used by :meth:`SentenceTransformer.similarity` and :meth:`SentenceTransformer.similarity_pairwise`.

        Returns:
            Optional[str]: The name of the similarity function. Can be None if not set, in which case it will
                default to "cosine" when first called.
        Examples
        --------
        >>> model = ColBERT("bert-base-uncased")
        >>> model.similarity_fn_name
            'MaxSim'
        """
        if self._similarity_fn_name is None:
            self.similarity_fn_name = SimilarityFunction.MAXSIM
        return self._similarity_fn_name

    @similarity_fn_name.setter
    def similarity_fn_name(self, value: Literal["MaxSim"] | SimilarityFunction) -> None:
        if isinstance(value, SimilarityFunction):
            value = value.value
        self._similarity_fn_name = value

        if value is not None:
            self._similarity = SimilarityFunction.to_similarity_fn(value)
            self._similarity_pairwise = SimilarityFunction.to_similarity_pairwise_fn(
                value
            )

    @staticmethod
    def skiplist_mask(input_ids: torch.Tensor, skiplist: list[int]) -> torch.Tensor:
        """Create a mask for the set of input_ids that are in the skiplist."""
        skiplist = torch.tensor(
            data=skiplist, dtype=torch.long, device=input_ids.device
        )

        # Create a tensor of ones with the same shape as input_ids.
        mask = torch.ones_like(input=input_ids, dtype=torch.bool)

        # Update the mask for each token in the skiplist.
        for token_id in skiplist:
            mask = torch.where(
                condition=input_ids == token_id,
                input=torch.tensor(data=0, dtype=torch.bool, device=input_ids.device),
                other=mask,
            )

        return mask

    def start_multi_process_pool(self, target_devices: list[str] = None) -> dict:
        """Starts a multi-process pool to process the encoding with several independent processes.
        This method is recommended if you want to encode on multiple GPUs or CPUs. It is advised
        to start only one process per GPU. This method works together with encode_multi_process
        and stop_multi_process_pool.

        Parameters
        ----------
        target_devices
            PyTorch target devices, e.g. ["cuda:0", "cuda:1", ...], ["npu:0", "npu:1", ...], or ["cpu", "cpu", "cpu", "cpu"].
            If target_devices is None and CUDA/NPU is available, then all available CUDA/NPU devices will be used. If target_devices is None and
            CUDA/NPU is not available, then 4 CPU devices will be used.

        Returns
        -------
            A dictionary with the target processes, an input queue, and an output queue.
        """
        return _start_multi_process_pool(model=self, target_devices=target_devices)

    def encode_multi_process(
        self,
        sentences: list[str],
        pool: dict[str, object],
        prompt_name: str | None = None,
        prompt: str | None = None,
        batch_size: int = 32,
        chunk_size: int = None,
        precision: Literal["float32", "int8", "uint8", "binary", "ubinary"] = "float32",
        normalize_embeddings: bool = True,
        padding: bool = False,
        is_query: bool = True,
        pool_factor: int = 1,
        protected_tokens: int = 1,
    ) -> list[np.ndarray]:
        """
        Encodes a list of sentences using multiple processes and GPUs via
        :meth:`SentenceTransformer.encode <sentence_transformers.SentenceTransformer.encode>`.
        The sentences are chunked into smaller packages and sent to individual processes, which encode them on different
        GPUs or CPUs. This method is only suitable for encoding large sets of sentences.

        Parameters
        ----------
        sentences
            List of sentences to encode.
        pool
            A pool of workers started with SentenceTransformer.start_multi_process_pool.
        prompt_name
            The name of the prompt to use for encoding. Must be a key in the `prompts` dictionary,
            which is either set in the constructor or loaded from the model configuration. For example if
            ``prompt_name`` is "query" and the ``prompts`` is {"query": "query: ", ...}, then the sentence "What
            is the capital of France?" will be encoded as "query: What is the capital of France?" because the sentence
            is appended to the prompt. If ``prompt`` is also set, this argument is ignored. Defaults to None.
        prompt
            The prompt to use for encoding. For example, if the prompt is "query: ", then the
            sentence "What is the capital of France?" will be encoded as "query: What is the capital of France?"
            because the sentence is appended to the prompt. If ``prompt`` is set, ``prompt_name`` is ignored. Defaults to None.
        batch_size
            Encode sentences with batch size. (default: 32)
        chunk_size
            Sentences are chunked and sent to the individual processes. If None, it determines a
            sensible size. Defaults to None.
        precision
            The precision to use for the
            embeddings. Can be "float32", "int8", "uint8", "binary", or "ubinary". All non-float32 precisions
            are quantized embeddings. Quantized embeddings are smaller in size and faster to compute, but may
            have lower accuracy. They are useful for reducing the size of the embeddings of a corpus for
            semantic search, among other tasks. Defaults to "float32".
        normalize_embeddings
            Whether to normalize returned vectors to have length 1. In that case,
            the faster dot-product (util.dot_score) instead of cosine similarity can be used. Defaults to True.
        padding
            Padding strategy to use. If True, pads all sequences to the maximum length in the batch.
        is_query
            Whether the input sentences are queries. If True, the query prefix is added to the input sentences
        pool_factor
            The factor by which to pool the document embeddings, resulting in 1/pool_factor of the original tokens.
        protected_tokens
            The number of tokens at the beginning of the sequence that should not be pooled. Defaults to 1 (CLS token).

        Examples
        --------
        >>> from pylate import models

        >>> model = models.ColBERT(
        ...     "sentence-transformers/all-MiniLM-L6-v2",
        ...     device="cpu"
        ... )

        >>> pool = model.start_multi_process_pool()
        >>> embeddings = model.encode_multi_process(
        ...     sentences=["The weather is lovely today.", "It's so sunny outside!", "He drove to the stadium."],
        ...     pool=pool,
        ...     batch_size=1,
        ...     is_query=True,
        ... )
        >>> model.stop_multi_process_pool(pool)

        >>> assert len(embeddings) == 3

        """

        if chunk_size is None:
            chunk_size = min(
                math.ceil(len(sentences) / len(pool["processes"]) / 10), 5000
            )

        logger.debug(
            f"Chunk data into {math.ceil(len(sentences) / chunk_size)} packages of size {chunk_size}"
        )

        input_queue = pool["input"]
        last_chunk_id = 0
        chunk = []

        for sentence in sentences:
            chunk.append(sentence)
            if len(chunk) >= chunk_size:
                input_queue.put(
                    [
                        last_chunk_id,
                        batch_size,
                        chunk,
                        prompt_name,
                        prompt,
                        precision,
                        normalize_embeddings,
                        padding,
                        is_query,
                        pool_factor,
                        protected_tokens,
                    ]
                )
                last_chunk_id += 1
                chunk = []

        if len(chunk) > 0:
            input_queue.put(
                [
                    last_chunk_id,
                    batch_size,
                    chunk,
                    prompt_name,
                    prompt,
                    precision,
                    normalize_embeddings,
                    padding,
                    is_query,
                    pool_factor,
                    protected_tokens,
                ]
            )
            last_chunk_id += 1

        output_queue = pool["output"]
        results_list = sorted(
            [output_queue.get() for _ in range(last_chunk_id)], key=lambda x: x[0]
        )
        return [np.concatenate(result[1]) for result in results_list]

    def tokenize(
        self,
        texts: list[str] | list[dict] | list[tuple[str, str]],
        is_query: bool = True,
        pad: bool = False,
    ) -> dict[str, torch.Tensor]:
        """
        Tokenizes the input texts.

        Args:
            texts (Union[list[str], list[dict], list[tuple[str, str]]]): A list of texts to be tokenized.
            is_query (bool): Flag to indicate if the texts are queries. Defaults to True.
            pad (bool): Flag to indicate if elements should be padded to max length. Defaults to False.

        Returns:
            dict[str, torch.Tensor]: A dictionary of tensors with the tokenized texts, including "input_ids",
                "attention_mask", and optionally "token_type_ids".
        """
        # Set max sequence length based on whether the input is a query or document
        max_length = self.query_length if is_query else self.document_length
        self._first_module().max_seq_length = (
            max_length - 1
        )  # Subtract 1 for the prefix token

        # Pad queries (if query expansion) and handle padding for documents if specified
        tokenize_args = (
            {"padding": "max_length"}
            if pad or (is_query and self.do_query_expansion)
            else {}
        )

        # Tokenize the texts
        tokenized_outputs = self._first_module().tokenize(texts, **tokenize_args)

        # Determine prefix ID based on input type
        prefix_id = self.query_prefix_id if is_query else self.document_prefix_id

        # Insert prefix token and update attention mask
        tokenized_outputs["input_ids"] = self.insert_prefix_token(
            tokenized_outputs["input_ids"], prefix_id
        )
        tokenized_outputs["attention_mask"] = self.insert_prefix_token(
            tokenized_outputs["attention_mask"], 1
        )

        # Update token type IDs if they exist
        if "token_type_ids" in tokenized_outputs:
            tokenized_outputs["token_type_ids"] = self.insert_prefix_token(
                tokenized_outputs["token_type_ids"], 0
            )

        # Adjust attention mask for expansion tokens if required
        if is_query and self.attend_to_expansion_tokens:
            tokenized_outputs["attention_mask"].fill_(1)

        return tokenized_outputs

    def save(
        self,
        path: str,
        model_name: str | None = None,
        create_model_card: bool = True,
        train_datasets: list[str] | None = None,
        safe_serialization: bool = True,
    ) -> None:
        """
        Saves a model and its configuration files to a directory, so that it can be loaded
        with ``SentenceTransformer(path)`` again.

        Args:
            path (str): Path on disc where the model will be saved.
            model_name (str, optional): Optional model name.
            create_model_card (bool, optional): If True, create a README.md with basic information about this model.
            train_datasets (list[str], optional): Optional list with the names of the datasets used to train the model.
            safe_serialization (bool, optional): If True, save the model using safetensors. If False, save the model
                the traditional (but unsafe) PyTorch way.
        """
        super().save(
            path,
            model_name=model_name,
            create_model_card=create_model_card,
            train_datasets=train_datasets,
            safe_serialization=safe_serialization,
        )

        with open(os.path.join(path, "config_sentence_transformers.json"), "w") as fOut:
            config = self._model_config.copy()
            config["prompts"] = self.prompts
            config["default_prompt_name"] = self.default_prompt_name
            config["similarity_fn_name"] = self.similarity_fn_name
            config["query_prefix"] = self.query_prefix
            config["document_prefix"] = self.document_prefix
            config["query_length"] = self.query_length
            config["document_length"] = self.document_length
            config["attend_to_expansion_tokens"] = self.attend_to_expansion_tokens
            config["skiplist_words"] = self.skiplist_words
            config["do_query_expansion"] = self.do_query_expansion
            json.dump(config, fOut, indent=2)

    def _load_auto_model(
        self,
        model_name_or_path: str,
        token: bool | str | None,
        cache_folder: str | None,
        revision: str | None = None,
        trust_remote_code: bool = False,
        local_files_only: bool = False,
        model_kwargs: dict | None = None,
        tokenizer_kwargs: dict | None = None,
        config_kwargs: dict | None = None,
        has_modules: bool = False,
    ) -> list[nn.Module]:
        """Create a Transformer model from a model name or path. This module is distinct
        from SentenceTransformer as it do not set the pooling layer.

        Parameters
        ----------
        model_name_or_path
            The name or path of the pre-trained model.
        token
            The token to use for the model.
        cache_folder
            The folder to cache the model.
        revision
            The revision of the model. Defaults to None.
        trust_remote_code
            Whether to trust remote code. Defaults to False.
        local_files_only
            Whether to use only local files. Defaults to False.
        model_kwargs
            Additional keyword arguments for the model. Defaults to None.
        tokenizer_kwargs
            Additional keyword arguments for the tokenizer. Defaults to None.
        config_kwargs
            Additional keyword arguments for the config. Defaults to None.
        has_modules
            Whether the model has modules.json. Defaults to False.

        """
        # Due to a change in ST, load_sbert is now only call by default for PyLate models directly (because the class name match the config name). However, ST models needs to be called with load_sbert to load the modules, so if the model has modules, we load it with load_sbert even if the class name is not ColBERT (it is a ST model)
        if has_modules:
            model, module_kwargs = self._load_sbert_model(
                model_name_or_path=model_name_or_path,
                token=token,
                cache_folder=cache_folder,
                revision=revision,
                trust_remote_code=trust_remote_code,
                local_files_only=local_files_only,
                model_kwargs=model_kwargs,
                tokenizer_kwargs=tokenizer_kwargs,
                config_kwargs=config_kwargs,
            )
            return model

        logger.warning(
            f"No sentence-transformers model found with name {model_name_or_path}."
        )

        shared_kwargs = {
            "token": token,
            "trust_remote_code": trust_remote_code,
            "revision": revision,
            "local_files_only": local_files_only,
        }

        model_kwargs = (
            shared_kwargs if model_kwargs is None else {**shared_kwargs, **model_kwargs}
        )

        tokenizer_kwargs = (
            shared_kwargs
            if tokenizer_kwargs is None
            else {**shared_kwargs, **tokenizer_kwargs}
        )

        config_kwargs = (
            shared_kwargs
            if config_kwargs is None
            else {**shared_kwargs, **config_kwargs}
        )

        transformer_model = Transformer(
            model_name_or_path=model_name_or_path,
            cache_dir=cache_folder,
            model_args=model_kwargs,
            tokenizer_args=tokenizer_kwargs,
            config_args=config_kwargs,
        )

        self.model_card_data.set_base_model(
            model_id=model_name_or_path, revision=revision
        )

        return [transformer_model]

    def _load_sbert_model(
        self,
        model_name_or_path: str,
        token: bool | str | None,
        cache_folder: str | None,
        revision: str | None = None,
        trust_remote_code: bool = False,
        local_files_only: bool = False,
        model_kwargs: dict | None = None,
        tokenizer_kwargs: dict | None = None,
        config_kwargs: dict | None = None,
    ) -> list[nn.Module]:
        """Create a Sentence Transformer model from a model name or path."""
        modules, module_kwargs = super()._load_sbert_model(
            model_name_or_path=model_name_or_path,
            token=token,
            cache_folder=cache_folder,
            revision=revision,
            trust_remote_code=trust_remote_code,
            local_files_only=local_files_only,
            model_kwargs=model_kwargs,
            tokenizer_kwargs=tokenizer_kwargs,
            config_kwargs=config_kwargs,
        )

        config_sentence_transformers_json_path = load_file_path(
            model_name_or_path=model_name_or_path,
            filename="config_sentence_transformers.json",
            token=token,
            cache_folder=cache_folder,
            revision=revision,
            local_files_only=local_files_only,
        )

        if config_sentence_transformers_json_path is not None:
            with open(file=config_sentence_transformers_json_path) as fIn:
                self._model_config = json.load(fp=fIn)

            # Loading the query/document prefixes and query_length
            if "query_prefix" in self._model_config:
                self.query_prefix = self._model_config["query_prefix"]
            if "document_prefix" in self._model_config:
                self.document_prefix = self._model_config["document_prefix"]
            if "query_length" in self._model_config:
                self.query_length = self._model_config["query_length"]
            if "document_length" in self._model_config:
                self.document_length = self._model_config["document_length"]
            if "attend_to_expansion_tokens" in self._model_config:
                self.attend_to_expansion_tokens = self._model_config[
                    "attend_to_expansion_tokens"
                ]
            if "skiplist_words" in self._model_config:
                self.skiplist_words = self._model_config["skiplist_words"]
            if "do_query_expansion" in self._model_config:
                self.do_query_expansion = self._model_config["do_query_expansion"]

        return [
            module
            for module in modules.values()
            if isinstance(module, Transformer)
            or isinstance(module, DenseSentenceTransformer)
        ], module_kwargs

    def _get_model_type(
        self,
        model_name_or_path: str,
        token: bool | str | None,
        cache_folder: str | None,
        revision: str | None = None,
        local_files_only: bool = False,
    ) -> str | None:
        """
        Overwrite the _get_model_type method to return the model type from the config_sentence_transformers.json file and default to "ColBERT". This is because, ST only use load_sbert_model if the model_type is equals to the class name, else it will use load_auto_model.

        Args:
            model_name_or_path (str): The name or path of the pre-trained model.
            token (Optional[Union[bool, str]]): The token to use for the model.
            cache_folder (Optional[str]): The folder to cache the model.
            revision (Optional[str], optional): The revision of the model. Defaults to None.
            local_files_only (bool, optional): Whether to use only local files. Defaults to False.

        Returns:
            Optional[str]: The model type (SentenceTransformer or SparseEncoder) if available, None otherwise.
        """
        config_sentence_transformers_json_path = load_file_path(
            model_name_or_path,
            "config_sentence_transformers.json",
            token=token,
            cache_folder=cache_folder,
            revision=revision,
            local_files_only=local_files_only,
        )

        if config_sentence_transformers_json_path is None:
            return "ColBERT"

        with open(config_sentence_transformers_json_path, encoding="utf8") as fIn:
            config = json.load(fIn)
            return config.get(
                "model_type", "ColBERT"
            )  # Default to "SentenceTransformer" if not specified<|MERGE_RESOLUTION|>--- conflicted
+++ resolved
@@ -783,11 +783,7 @@
 
         Parameters
         ----------
-<<<<<<< HEAD
         documents_embeddings
-=======
-        document_embeddings
->>>>>>> 30fc0028
             A list of embeddings for each document.
         pool_factor
             Factor to determine the number of clusters. Defaults to 1.
