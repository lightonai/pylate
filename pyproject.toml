[build-system]
requires = ["setuptools>=42", "wheel", "setuptools_scm>=6.2"]
build-backend = "setuptools.build_meta"

[project]
name = "pylate"
dynamic = ["version"]
description = "A library for training and retrieval with ColBERT."
readme = "README.md"
authors = [{ name = "LightOn" }]
license = "MIT"
requires-python = ">=3.9"
classifiers = [
    "Programming Language :: Python :: 3",
    "Operating System :: OS Independent",
]
dependencies = [
    "sentence-transformers == 5.1.1",
    "datasets >= 2.20.0",
    "accelerate >= 0.31.0",
    "sqlitedict >= 2.1.0",
    "pandas >= 2.2.1",
    "transformers >= 4.41.0, <= 4.56.2",
    "ujson == 5.10.0",
    "ninja == 1.11.1.4",
    "fastkmeans == 0.5.0",
    "fast-plaid>=1.2.4.260,<=1.2.4.280",
]
keywords = []

[tool.setuptools.dynamic]
version = { attr = "pylate.__version__" }

[project.urls]
Homepage = "https://github.com/lightonai/pylate.git"
Documentation = "https://lightonai.github.io/pylate/"

[project.optional-dependencies]
dev = [
    "ruff >= 0.4.9",
    "pytest-cov >= 5.0.0",
    "pytest-xdist >=3.6.0",
    "pytest-rerunfailures >= 15.0.0",
    "pytest >= 8.2.1",
    "pandas >= 2.2.1",
    "mkdocs-material == 9.5.32",
    "mkdocs-awesome-pages-plugin == 2.9.3",
    "mkdocs-jupyter == 0.24.8",
    "mkdocs_charts_plugin == 0.0.10",
    "numpydoc == 1.8.0",
    "einops>=0.8.1",
    "pre-commit>=4.1.0",
    "ranx >= 0.3.16",
    "beir >= 2.0.0",
    "fastapi >= 0.114.1",
    "uvicorn >= 0.30.6",
    "batched >= 0.1.2",
<<<<<<< HEAD
    "typos >= 0.11.0",
=======
    "voyager >= 2.0.9",
>>>>>>> 23a76f9b
]
eval = ["ranx >= 0.3.16", "beir >= 2.0.0"]
api = ["fastapi >= 0.114.1", "uvicorn >= 0.30.6", "batched >= 0.1.2"]
voyager = ["voyager >= 2.0.9"]

[tool.setuptools]
packages = ["pylate"]

[tool.setuptools.package-data]
pylate = ["hf_hub/model_card_template.md", "py.typed"]

[tool.ruff]
line-length = 88
indent-width = 4
target-version = "py39"

[tool.ruff.lint]
select = ["E4", "E7", "E9", "F", "I"]
ignore = ["ANN"]
fixable = ["ALL"]
unfixable = []
dummy-variable-rgx = "^(_+|(_+[a-zA-Z0-9_]*[a-zA-Z0-9]+?))$"

[tool.ruff.format]
quote-style = "double"
indent-style = "space"
skip-magic-trailing-comma = false
line-ending = "auto"
docstring-code-format = false
docstring-code-line-length = "dynamic"

[tool.pytest.ini_options]
filterwarnings = [
    "ignore::DeprecationWarning",
    "ignore::RuntimeWarning",
    "ignore::UserWarning",
]
addopts = "--doctest-modules --verbose -ra --cov-config=.coveragerc -m \"not web and not slow\""
doctest_optionflags = "NORMALIZE_WHITESPACE NUMBER"
norecursedirs = ["build", "docs", "node_modules", "pylate/server"]
markers = ["model_loading: marks tests that download large models"]

[tool.typos.default]
binary = false
locale = "en"
extend-ignore-words-re = [
    "arange",
]
extend-ignore-re = [
    "xlm-mlm-ende-1024",
    "xlm-clm-ende-1024",
    "compute_metrices",
]<|MERGE_RESOLUTION|>--- conflicted
+++ resolved
@@ -55,11 +55,8 @@
     "fastapi >= 0.114.1",
     "uvicorn >= 0.30.6",
     "batched >= 0.1.2",
-<<<<<<< HEAD
+    "voyager >= 2.0.9",
     "typos >= 0.11.0",
-=======
-    "voyager >= 2.0.9",
->>>>>>> 23a76f9b
 ]
 eval = ["ranx >= 0.3.16", "beir >= 2.0.0"]
 api = ["fastapi >= 0.114.1", "uvicorn >= 0.30.6", "batched >= 0.1.2"]
